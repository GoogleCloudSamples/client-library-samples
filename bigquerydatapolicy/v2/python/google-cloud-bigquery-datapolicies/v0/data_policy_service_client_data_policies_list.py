--- conflicted
+++ resolved
@@ -24,11 +24,7 @@
 
     Args:
         project_id: The ID of the Google Cloud project.
-<<<<<<< HEAD
-        location: The geographic location of the data policies (For example, "us", "us-central1").
-=======
         location: The geographic location of the data policies (for example, "us", "us-central1").
->>>>>>> 8fe1df9c
     """
 
     parent = f"projects/{project_id}/locations/{location}"
